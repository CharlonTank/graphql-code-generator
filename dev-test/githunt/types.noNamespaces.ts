export type Maybe<T> = T | null;

/** A list of options for the sort order of the feed */
export enum FeedType {
  Hot = 'HOT',
  New = 'NEW',
  Top = 'TOP',
}
/** The type of vote to record, when submitting a vote */
export enum VoteType {
  Up = 'UP',
  Down = 'DOWN',
  Cancel = 'CANCEL',
}


// ====================================================
// Documents
// ====================================================



<<<<<<< HEAD
  export type OnCommentAddedVariables = {
    repoFullName: string;
  };

  export type OnCommentAddedSubscription = {
    __typename?: 'Subscription';

    commentAdded: OnCommentAddedCommentAdded | null;
  };
=======
  commentAdded: Maybe<OnCommentAddedCommentAdded>;
};
>>>>>>> 5302710a

  export type OnCommentAddedCommentAdded = {
    __typename?: 'Comment';

    id: number;

    postedBy: OnCommentAddedPostedBy;

    createdAt: number;

    content: string;
  };

  export type OnCommentAddedPostedBy = {
    __typename?: 'User';

    login: string;

    html_url: string;
  };

<<<<<<< HEAD
  export type CommentVariables = {
    repoFullName: string;
    limit?: number | null;
    offset?: number | null;
  };
=======
export type CommentVariables = {
  repoFullName: string;
  limit?: Maybe<number>;
  offset?: Maybe<number>;
};
>>>>>>> 5302710a

  export type CommentQuery = {
    __typename?: 'Query';

<<<<<<< HEAD
    currentUser: CommentCurrentUser | null;

    entry: CommentEntry | null;
  };
=======
  currentUser: Maybe<CommentCurrentUser>;

  entry: Maybe<CommentEntry>;
};
>>>>>>> 5302710a

  export type CommentCurrentUser = {
    __typename?: 'User';

    login: string;

    html_url: string;
  };

  export type CommentEntry = {
    __typename?: 'Entry';

    id: number;

    postedBy: CommentPostedBy;

    createdAt: number;

    comments: CommentComments[];

    commentCount: number;

    repository: CommentRepository;
  };

  export type CommentPostedBy = {
    __typename?: 'User';

    login: string;

    html_url: string;
  };

  export type CommentComments = CommentsPageCommentFragment;

  export type CommentRepository = {
    __typename?: CommentRepositoryInlineFragment['__typename'];

    full_name: string;

    html_url: string;
  }  & CommentRepositoryInlineFragment;

  export type CommentRepositoryInlineFragment = {
    __typename?: 'Repository';

<<<<<<< HEAD
    description: string | null;

    open_issues_count: number | null;
=======
  description: Maybe<string>;

  open_issues_count: Maybe<number>;
>>>>>>> 5302710a

    stargazers_count: number;
  };

  export type CurrentUserForProfileVariables = {
  };

  export type CurrentUserForProfileQuery = {
    __typename?: 'Query';

<<<<<<< HEAD
    currentUser: CurrentUserForProfileCurrentUser | null;
  };
=======
  currentUser: Maybe<CurrentUserForProfileCurrentUser>;
};
>>>>>>> 5302710a

  export type CurrentUserForProfileCurrentUser = {
    __typename?: 'User';

    login: string;

    avatar_url: string;
  };

<<<<<<< HEAD
  export type FeedVariables = {
    type: FeedType;
    offset?: number | null;
    limit?: number | null;
  };
=======
export type FeedVariables = {
  type: FeedType;
  offset?: Maybe<number>;
  limit?: Maybe<number>;
};
>>>>>>> 5302710a

  export type FeedQuery = {
    __typename?: 'Query';

<<<<<<< HEAD
    currentUser: FeedCurrentUser | null;

    feed: FeedFeed[] | null;
  };
=======
  currentUser: Maybe<FeedCurrentUser>;

  feed: Maybe<FeedFeed[]>;
};
>>>>>>> 5302710a

  export type FeedCurrentUser = {
    __typename?: 'User';

    login: string;
  };

  export type FeedFeed = FeedEntryFragment;

  export type SubmitRepositoryVariables = {
    repoFullName: string;
  };

  export type SubmitRepositoryMutation = {
    __typename?: 'Mutation';

<<<<<<< HEAD
    submitRepository: SubmitRepositorySubmitRepository | null;
  };
=======
  submitRepository: Maybe<SubmitRepositorySubmitRepository>;
};
>>>>>>> 5302710a

  export type SubmitRepositorySubmitRepository = {
    __typename?: 'Entry';

    createdAt: number;
  };

  export type SubmitCommentVariables = {
    repoFullName: string;
    commentContent: string;
  };

  export type SubmitCommentMutation = {
    __typename?: 'Mutation';

<<<<<<< HEAD
    submitComment: SubmitCommentSubmitComment | null;
  };
=======
  submitComment: Maybe<SubmitCommentSubmitComment>;
};
>>>>>>> 5302710a

  export type SubmitCommentSubmitComment = CommentsPageCommentFragment;

  export type VoteVariables = {
    repoFullName: string;
    type: VoteType;
  };

  export type VoteMutation = {
    __typename?: 'Mutation';

<<<<<<< HEAD
    vote: VoteVote | null;
  };
=======
  vote: Maybe<VoteVote>;
};
>>>>>>> 5302710a

  export type VoteVote = {
    __typename?: 'Entry';

    score: number;

    id: number;

    vote: Vote_Vote;
  };

  export type Vote_Vote = {
    __typename?: 'Vote';

    vote_value: number;
  };

  export type CommentsPageCommentFragment = {
    __typename?: 'Comment';

    id: number;

    postedBy: CommentsPageCommentPostedBy;

    createdAt: number;

    content: string;
  };

  export type CommentsPageCommentPostedBy = {
    __typename?: 'User';

    login: string;

    html_url: string;
  };

  export type FeedEntryFragment = {
    __typename?: 'Entry';

    id: number;

    commentCount: number;

    repository: FeedEntryRepository;
  } & (VoteButtonsFragment & RepoInfoFragment);

  export type FeedEntryRepository = {
    __typename?: 'Repository';

    full_name: string;

    html_url: string;

<<<<<<< HEAD
    owner: FeedEntryOwner | null;
  };
=======
  owner: Maybe<FeedEntryOwner>;
};
>>>>>>> 5302710a

  export type FeedEntryOwner = {
    __typename?: 'User';

    avatar_url: string;
  };

  export type RepoInfoFragment = {
    __typename?: 'Entry';

    createdAt: number;

    repository: RepoInfoRepository;

    postedBy: RepoInfoPostedBy;
  };

  export type RepoInfoRepository = {
    __typename?: 'Repository';

<<<<<<< HEAD
    description: string | null;
=======
  description: Maybe<string>;
>>>>>>> 5302710a

    stargazers_count: number;

<<<<<<< HEAD
    open_issues_count: number | null;
  };
=======
  open_issues_count: Maybe<number>;
};
>>>>>>> 5302710a

  export type RepoInfoPostedBy = {
    __typename?: 'User';

    html_url: string;

    login: string;
  };

  export type VoteButtonsFragment = {
    __typename?: 'Entry';

    score: number;

    vote: VoteButtonsVote;
  };

  export type VoteButtonsVote = {
    __typename?: 'Vote';

    vote_value: number;
  };
<|MERGE_RESOLUTION|>--- conflicted
+++ resolved
@@ -4,372 +4,293 @@
 export enum FeedType {
   Hot = 'HOT',
   New = 'NEW',
-  Top = 'TOP',
+  Top = 'TOP'
 }
 /** The type of vote to record, when submitting a vote */
 export enum VoteType {
   Up = 'UP',
   Down = 'DOWN',
-  Cancel = 'CANCEL',
+  Cancel = 'CANCEL'
 }
-
 
 // ====================================================
 // Documents
 // ====================================================
 
-
-
-<<<<<<< HEAD
-  export type OnCommentAddedVariables = {
-    repoFullName: string;
-  };
-
-  export type OnCommentAddedSubscription = {
-    __typename?: 'Subscription';
-
-    commentAdded: OnCommentAddedCommentAdded | null;
-  };
-=======
+export type OnCommentAddedVariables = {
+  repoFullName: string;
+};
+
+export type OnCommentAddedSubscription = {
+  __typename?: 'Subscription';
+
   commentAdded: Maybe<OnCommentAddedCommentAdded>;
 };
->>>>>>> 5302710a
-
-  export type OnCommentAddedCommentAdded = {
-    __typename?: 'Comment';
-
-    id: number;
-
-    postedBy: OnCommentAddedPostedBy;
-
-    createdAt: number;
-
-    content: string;
-  };
-
-  export type OnCommentAddedPostedBy = {
-    __typename?: 'User';
-
-    login: string;
-
-    html_url: string;
-  };
-
-<<<<<<< HEAD
-  export type CommentVariables = {
-    repoFullName: string;
-    limit?: number | null;
-    offset?: number | null;
-  };
-=======
+
+export type OnCommentAddedCommentAdded = {
+  __typename?: 'Comment';
+
+  id: number;
+
+  postedBy: OnCommentAddedPostedBy;
+
+  createdAt: number;
+
+  content: string;
+};
+
+export type OnCommentAddedPostedBy = {
+  __typename?: 'User';
+
+  login: string;
+
+  html_url: string;
+};
+
 export type CommentVariables = {
   repoFullName: string;
   limit?: Maybe<number>;
   offset?: Maybe<number>;
 };
->>>>>>> 5302710a
-
-  export type CommentQuery = {
-    __typename?: 'Query';
-
-<<<<<<< HEAD
-    currentUser: CommentCurrentUser | null;
-
-    entry: CommentEntry | null;
-  };
-=======
+
+export type CommentQuery = {
+  __typename?: 'Query';
+
   currentUser: Maybe<CommentCurrentUser>;
 
   entry: Maybe<CommentEntry>;
 };
->>>>>>> 5302710a
-
-  export type CommentCurrentUser = {
-    __typename?: 'User';
-
-    login: string;
-
-    html_url: string;
-  };
-
-  export type CommentEntry = {
-    __typename?: 'Entry';
-
-    id: number;
-
-    postedBy: CommentPostedBy;
-
-    createdAt: number;
-
-    comments: CommentComments[];
-
-    commentCount: number;
-
-    repository: CommentRepository;
-  };
-
-  export type CommentPostedBy = {
-    __typename?: 'User';
-
-    login: string;
-
-    html_url: string;
-  };
-
-  export type CommentComments = CommentsPageCommentFragment;
-
-  export type CommentRepository = {
-    __typename?: CommentRepositoryInlineFragment['__typename'];
-
-    full_name: string;
-
-    html_url: string;
-  }  & CommentRepositoryInlineFragment;
-
-  export type CommentRepositoryInlineFragment = {
-    __typename?: 'Repository';
-
-<<<<<<< HEAD
-    description: string | null;
-
-    open_issues_count: number | null;
-=======
+
+export type CommentCurrentUser = {
+  __typename?: 'User';
+
+  login: string;
+
+  html_url: string;
+};
+
+export type CommentEntry = {
+  __typename?: 'Entry';
+
+  id: number;
+
+  postedBy: CommentPostedBy;
+
+  createdAt: number;
+
+  comments: CommentComments[];
+
+  commentCount: number;
+
+  repository: CommentRepository;
+};
+
+export type CommentPostedBy = {
+  __typename?: 'User';
+
+  login: string;
+
+  html_url: string;
+};
+
+export type CommentComments = CommentsPageCommentFragment;
+
+export type CommentRepository = {
+  __typename?: CommentRepositoryInlineFragment['__typename'];
+
+  full_name: string;
+
+  html_url: string;
+} & CommentRepositoryInlineFragment;
+
+export type CommentRepositoryInlineFragment = {
+  __typename?: 'Repository';
+
   description: Maybe<string>;
 
   open_issues_count: Maybe<number>;
->>>>>>> 5302710a
-
-    stargazers_count: number;
-  };
-
-  export type CurrentUserForProfileVariables = {
-  };
-
-  export type CurrentUserForProfileQuery = {
-    __typename?: 'Query';
-
-<<<<<<< HEAD
-    currentUser: CurrentUserForProfileCurrentUser | null;
-  };
-=======
+
+  stargazers_count: number;
+};
+
+export type CurrentUserForProfileVariables = {};
+
+export type CurrentUserForProfileQuery = {
+  __typename?: 'Query';
+
   currentUser: Maybe<CurrentUserForProfileCurrentUser>;
 };
->>>>>>> 5302710a
-
-  export type CurrentUserForProfileCurrentUser = {
-    __typename?: 'User';
-
-    login: string;
-
-    avatar_url: string;
-  };
-
-<<<<<<< HEAD
-  export type FeedVariables = {
-    type: FeedType;
-    offset?: number | null;
-    limit?: number | null;
-  };
-=======
+
+export type CurrentUserForProfileCurrentUser = {
+  __typename?: 'User';
+
+  login: string;
+
+  avatar_url: string;
+};
+
 export type FeedVariables = {
   type: FeedType;
   offset?: Maybe<number>;
   limit?: Maybe<number>;
 };
->>>>>>> 5302710a
-
-  export type FeedQuery = {
-    __typename?: 'Query';
-
-<<<<<<< HEAD
-    currentUser: FeedCurrentUser | null;
-
-    feed: FeedFeed[] | null;
-  };
-=======
+
+export type FeedQuery = {
+  __typename?: 'Query';
+
   currentUser: Maybe<FeedCurrentUser>;
 
   feed: Maybe<FeedFeed[]>;
 };
->>>>>>> 5302710a
-
-  export type FeedCurrentUser = {
-    __typename?: 'User';
-
-    login: string;
-  };
-
-  export type FeedFeed = FeedEntryFragment;
-
-  export type SubmitRepositoryVariables = {
-    repoFullName: string;
-  };
-
-  export type SubmitRepositoryMutation = {
-    __typename?: 'Mutation';
-
-<<<<<<< HEAD
-    submitRepository: SubmitRepositorySubmitRepository | null;
-  };
-=======
+
+export type FeedCurrentUser = {
+  __typename?: 'User';
+
+  login: string;
+};
+
+export type FeedFeed = FeedEntryFragment;
+
+export type SubmitRepositoryVariables = {
+  repoFullName: string;
+};
+
+export type SubmitRepositoryMutation = {
+  __typename?: 'Mutation';
+
   submitRepository: Maybe<SubmitRepositorySubmitRepository>;
 };
->>>>>>> 5302710a
-
-  export type SubmitRepositorySubmitRepository = {
-    __typename?: 'Entry';
-
-    createdAt: number;
-  };
-
-  export type SubmitCommentVariables = {
-    repoFullName: string;
-    commentContent: string;
-  };
-
-  export type SubmitCommentMutation = {
-    __typename?: 'Mutation';
-
-<<<<<<< HEAD
-    submitComment: SubmitCommentSubmitComment | null;
-  };
-=======
+
+export type SubmitRepositorySubmitRepository = {
+  __typename?: 'Entry';
+
+  createdAt: number;
+};
+
+export type SubmitCommentVariables = {
+  repoFullName: string;
+  commentContent: string;
+};
+
+export type SubmitCommentMutation = {
+  __typename?: 'Mutation';
+
   submitComment: Maybe<SubmitCommentSubmitComment>;
 };
->>>>>>> 5302710a
-
-  export type SubmitCommentSubmitComment = CommentsPageCommentFragment;
-
-  export type VoteVariables = {
-    repoFullName: string;
-    type: VoteType;
-  };
-
-  export type VoteMutation = {
-    __typename?: 'Mutation';
-
-<<<<<<< HEAD
-    vote: VoteVote | null;
-  };
-=======
+
+export type SubmitCommentSubmitComment = CommentsPageCommentFragment;
+
+export type VoteVariables = {
+  repoFullName: string;
+  type: VoteType;
+};
+
+export type VoteMutation = {
+  __typename?: 'Mutation';
+
   vote: Maybe<VoteVote>;
 };
->>>>>>> 5302710a
-
-  export type VoteVote = {
-    __typename?: 'Entry';
-
-    score: number;
-
-    id: number;
-
-    vote: Vote_Vote;
-  };
-
-  export type Vote_Vote = {
-    __typename?: 'Vote';
-
-    vote_value: number;
-  };
-
-  export type CommentsPageCommentFragment = {
-    __typename?: 'Comment';
-
-    id: number;
-
-    postedBy: CommentsPageCommentPostedBy;
-
-    createdAt: number;
-
-    content: string;
-  };
-
-  export type CommentsPageCommentPostedBy = {
-    __typename?: 'User';
-
-    login: string;
-
-    html_url: string;
-  };
-
-  export type FeedEntryFragment = {
-    __typename?: 'Entry';
-
-    id: number;
-
-    commentCount: number;
-
-    repository: FeedEntryRepository;
-  } & (VoteButtonsFragment & RepoInfoFragment);
-
-  export type FeedEntryRepository = {
-    __typename?: 'Repository';
-
-    full_name: string;
-
-    html_url: string;
-
-<<<<<<< HEAD
-    owner: FeedEntryOwner | null;
-  };
-=======
+
+export type VoteVote = {
+  __typename?: 'Entry';
+
+  score: number;
+
+  id: number;
+
+  vote: Vote_Vote;
+};
+
+export type Vote_Vote = {
+  __typename?: 'Vote';
+
+  vote_value: number;
+};
+
+export type CommentsPageCommentFragment = {
+  __typename?: 'Comment';
+
+  id: number;
+
+  postedBy: CommentsPageCommentPostedBy;
+
+  createdAt: number;
+
+  content: string;
+};
+
+export type CommentsPageCommentPostedBy = {
+  __typename?: 'User';
+
+  login: string;
+
+  html_url: string;
+};
+
+export type FeedEntryFragment = {
+  __typename?: 'Entry';
+
+  id: number;
+
+  commentCount: number;
+
+  repository: FeedEntryRepository;
+} & (VoteButtonsFragment & RepoInfoFragment);
+
+export type FeedEntryRepository = {
+  __typename?: 'Repository';
+
+  full_name: string;
+
+  html_url: string;
+
   owner: Maybe<FeedEntryOwner>;
 };
->>>>>>> 5302710a
-
-  export type FeedEntryOwner = {
-    __typename?: 'User';
-
-    avatar_url: string;
-  };
-
-  export type RepoInfoFragment = {
-    __typename?: 'Entry';
-
-    createdAt: number;
-
-    repository: RepoInfoRepository;
-
-    postedBy: RepoInfoPostedBy;
-  };
-
-  export type RepoInfoRepository = {
-    __typename?: 'Repository';
-
-<<<<<<< HEAD
-    description: string | null;
-=======
+
+export type FeedEntryOwner = {
+  __typename?: 'User';
+
+  avatar_url: string;
+};
+
+export type RepoInfoFragment = {
+  __typename?: 'Entry';
+
+  createdAt: number;
+
+  repository: RepoInfoRepository;
+
+  postedBy: RepoInfoPostedBy;
+};
+
+export type RepoInfoRepository = {
+  __typename?: 'Repository';
+
   description: Maybe<string>;
->>>>>>> 5302710a
-
-    stargazers_count: number;
-
-<<<<<<< HEAD
-    open_issues_count: number | null;
-  };
-=======
+
+  stargazers_count: number;
+
   open_issues_count: Maybe<number>;
 };
->>>>>>> 5302710a
-
-  export type RepoInfoPostedBy = {
-    __typename?: 'User';
-
-    html_url: string;
-
-    login: string;
-  };
-
-  export type VoteButtonsFragment = {
-    __typename?: 'Entry';
-
-    score: number;
-
-    vote: VoteButtonsVote;
-  };
-
-  export type VoteButtonsVote = {
-    __typename?: 'Vote';
-
-    vote_value: number;
-  };
+
+export type RepoInfoPostedBy = {
+  __typename?: 'User';
+
+  html_url: string;
+
+  login: string;
+};
+
+export type VoteButtonsFragment = {
+  __typename?: 'Entry';
+
+  score: number;
+
+  vote: VoteButtonsVote;
+};
+
+export type VoteButtonsVote = {
+  __typename?: 'Vote';
+
+  vote_value: number;
+};