--- conflicted
+++ resolved
@@ -21,11 +21,7 @@
 
 > The purpose of this file to to tell the GraphQL code generate if you want to flatten selection set, and specify your environment's scalars transformation, for example: `String` from GraphQL is `string` in TypeScript.
 
-<<<<<<< HEAD
-> To understand what `primitives` and `flattenTypes` are doing behind the scenes, [refer to `graphql-codegen-generators` package README](https://github.com/dotansimha/graphql-code-generator/blob/master/packages/graphql-codegen-core/README.md#flattentypes)
-=======
 > To understand what `primitives` and `flattenTypes` are doing behind the scenes, [refer to `graphql-codegen-generators` package README](https://github.com/dotansimha/graphql-code-generator/tree/master/packages/graphql-codegen-generators#flattentypes)
->>>>>>> a046f409
 
 Now create a simple template file with this special structure: `{file-prefix}.{file-extension}.{required-context}.gqlgen`, for example: `hoc.js.all.gqlgen`, and use any custom template, for example:
 
@@ -37,11 +33,7 @@
 
 This file will compile by the generator as Handlebars template, with the `all` context, and the result file name will be `hoc.js`.
 
-<<<<<<< HEAD
-To see a full list of available contexts, [refer to `graphql-codegen-generators` package README](https://github.com/dotansimha/graphql-code-generator/blob/master/packages/graphql-codegen-generators/README.md#templates)
-=======
 To see a full list of available contexts, [refer to `graphql-codegen-generators` package README](https://github.com/dotansimha/graphql-code-generator/tree/master/packages/graphql-codegen-generators#templates)
->>>>>>> a046f409
 
 Next, run the generator from the CLI, but use `project` flag (instead of `template`), and specify the base path for you templates (the generator will look for the following file extensions: `template`, `tmpl`, `gqlgen`, `handlebars`):
 
