export const JAVA_SCALARS = {
  ID: 'Object',
  String: 'String',
  Boolean: 'Boolean',
  Int: 'Integer',
<<<<<<< HEAD
  Float: 'Double',
=======
  Float: 'Float',
};

export const KOTLIN_SCALARS = {
  ID: 'Any',
  String: 'String',
  Boolean: 'Boolean',
  Int: 'Int',
  Float: 'Float',
>>>>>>> 5634e43a
};<|MERGE_RESOLUTION|>--- conflicted
+++ resolved
@@ -3,10 +3,7 @@
   String: 'String',
   Boolean: 'Boolean',
   Int: 'Integer',
-<<<<<<< HEAD
   Float: 'Double',
-=======
-  Float: 'Float',
 };
 
 export const KOTLIN_SCALARS = {
@@ -15,5 +12,4 @@
   Boolean: 'Boolean',
   Int: 'Int',
   Float: 'Float',
->>>>>>> 5634e43a
 };