--- conflicted
+++ resolved
@@ -1,21 +1,3 @@
-<<<<<<< HEAD
-import { CodegenPlugin, DocumentFile, FileOutput, GraphQLSchema, Types } from 'graphql-codegen-core';
-import { makeExecutableSchema, mergeSchemas as remoteMergeSchemas } from 'graphql-tools';
-import * as Listr from 'listr';
-import { normalizeConfig, normalizeInstanceOrArray, normalizeOutputParam } from './helpers';
-import { IntrospectionFromUrlLoader } from './loaders/schema/introspection-from-url';
-import { IntrospectionFromFileLoader } from './loaders/schema/introspection-from-file';
-import { SchemaFromTypedefs } from './loaders/schema/schema-from-typedefs';
-import { SchemaFromExport } from './loaders/schema/schema-from-export';
-import { documentsFromGlobs } from './utils/documents-glob';
-import { loadDocumentsSources } from './loaders/documents/document-loader';
-import { checkValidationErrors, validateGraphQlDocuments } from './loaders/documents/validate-documents';
-import { prettify } from './utils/prettier';
-import { Renderer } from './utils/listr-renderer';
-import { DetailedError } from './errors';
-import { SchemaFromString } from './loaders/schema/schema-from-string';
-import { parse } from 'graphql';
-=======
 import { FileOutput, GraphQLSchema, DocumentFile, Types, CodegenPlugin } from 'graphql-codegen-core';
 import { makeExecutableSchema } from 'graphql-tools';
 import * as Listr from 'listr';
@@ -26,7 +8,6 @@
 import { DetailedError } from './errors';
 import { loadSchema, loadDocuments } from './load';
 import { mergeSchemas } from './merge-schemas';
->>>>>>> e3d992b7
 
 export interface GenerateOutputOptions {
   filename: string;
@@ -45,47 +26,6 @@
   allPlugins: Types.ConfiguredPlugin[];
 }
 
-<<<<<<< HEAD
-const schemaHandlers = [
-  new IntrospectionFromUrlLoader(),
-  new IntrospectionFromFileLoader(),
-  new SchemaFromString(),
-  new SchemaFromTypedefs(),
-  new SchemaFromExport()
-];
-
-const loadSchema = async (schemaDef: Types.Schema, config: Types.Config): Promise<GraphQLSchema> => {
-  for (const handler of schemaHandlers) {
-    let pointToSchema: string = null;
-    let options: any = {};
-
-    if (typeof schemaDef === 'string') {
-      pointToSchema = schemaDef as string;
-    } else if (typeof schemaDef === 'object') {
-      pointToSchema = Object.keys(schemaDef)[0];
-      options = schemaDef[pointToSchema];
-    }
-
-    if (await handler.canHandle(pointToSchema)) {
-      return handler.handle(pointToSchema, config, options);
-    }
-  }
-
-  throw new Error(`Could not handle schema: ${schemaDef}`);
-};
-
-async function mergeSchemas(schemas: GraphQLSchema[]): Promise<GraphQLSchema> {
-  if (schemas.length === 0) {
-    return null;
-  } else if (schemas.length === 1) {
-    return schemas[0];
-  } else {
-    return remoteMergeSchemas({ schemas: schemas.filter(s => s) });
-  }
-}
-
-=======
->>>>>>> e3d992b7
 export async function executeCodegen(config: Types.Config): Promise<FileOutput[]> {
   function wrapTask(task: () => void | Promise<void>, source?: string) {
     return async () => {
@@ -229,22 +169,6 @@
   async function loadRootDocuments() {
     /* Load root documents */
     if (documents.length > 0) {
-<<<<<<< HEAD
-      const globs = [];
-      const docs = [];
-
-      for (const doc of documents) {
-        try {
-          const parsed = parse(doc);
-          docs.push({ filePath: 'unnamed.graphql', content: parsed });
-        } catch (e) {
-          globs.push(doc);
-        }
-      }
-
-      const foundDocumentsPaths = await documentsFromGlobs(globs);
-      rootDocuments = [...docs, ...(await loadDocumentsSources(foundDocumentsPaths))];
-=======
       for (const docDef of documents) {
         const documents = await loadDocuments(docDef, config);
 
@@ -252,7 +176,6 @@
           rootDocuments.push(...documents);
         }
       }
->>>>>>> e3d992b7
 
       if (rootSchema) {
         const errors = validateGraphQlDocuments(rootSchema, rootDocuments);
